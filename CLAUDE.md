--- conflicted
+++ resolved
@@ -72,12 +72,9 @@
 **Other commands:**
 
 - `docker compose up` - Run with Docker (http://localhost:4173)
-<<<<<<< HEAD
 - `skaffold dev --port-forward` - Run with Skaffold using plain K8s manifests (no Helm required)
 - `skaffold dev --profile=local-with-services --port-forward` - Full local development with database
 - `skaffold dev --profile=e2e-with-prod-data --port-forward` - E2E testing with cloned production data from GCS
-=======
->>>>>>> 283c51bb
 - `skaffold test -p migration-test` - Test database migrations
 - `skaffold delete` - Clean up default Skaffold deployment
 - `skaffold delete -p services-only` - Clean up services-only deployment
