--- conflicted
+++ resolved
@@ -26,6 +26,11 @@
  * - \.(js|css) - File extension (JavaScript or CSS)
  */
 const HASHED_ASSET_PATTERN = /\/assets\/[\w-]+\.[a-f0-9]{8}\.\d+\.\d+\.\d+\.(js|css)/g;
+
+/**
+ * CSS-only variant of HASHED_ASSET_PATTERN for CSS-specific tests
+ */
+const HASHED_CSS_PATTERN = /\/assets\/[\w-]+\.[a-f0-9]{8}\.\d+\.\d+\.\d+\.css/g;
 
 /**
  * Helper function to assert no-cache headers
@@ -88,7 +93,6 @@
       // Look for patterns like: /assets/index.[hash].[version].js
       // Pattern matches: [name].[hash].[version].[ext] per vite.config.js:19
       // Version is semantic versioning format (e.g., 1.29.1) from package.json
-<<<<<<< HEAD
       const assetMatches = html.matchAll(HASHED_ASSET_PATTERN);
       const assetPaths = Array.from(assetMatches, (match) => match[0]);
 
@@ -151,79 +155,8 @@
       const pageResponse = await request.get("/");
       const html = await pageResponse.text();
 
-      // Find CSS asset paths - same pattern as JS assets
-      const cssMatches = html.matchAll(HASHED_ASSET_PATTERN);
-=======
-      const assetMatches = html.matchAll(
-        /\/assets\/[\w-]+\.[a-f0-9]{8}\.\d+\.\d+\.\d+\.(js|css)/g,
-      );
-      const assetPaths = Array.from(assetMatches, (match) => match[0]);
-
-      // We should have at least one asset
-      expect(
-        assetPaths.length,
-        "No hashed assets found. Ensure production build has been created with `npm run build`",
-      ).toBeGreaterThan(0);
-
-      // Test the first 3 assets to balance coverage vs. test duration
-      // Testing all assets would be redundant since they all use the same nginx config
-      const assetsToTest = assetPaths.slice(0, 3);
-
-      // Fetch all assets in parallel for better performance
-      const responses = await Promise.all(
-        assetsToTest.map((path) => request.get(path)),
-      );
-
-      responses.forEach((assetResponse, idx) => {
-        const assetPath = assetsToTest[idx];
-
-        // Asset should exist
-        expect(assetResponse.status(), `Asset ${assetPath} not found`).toBe(
-          200,
-        );
-
-        // Check cache control headers
-        const cacheControl = assetResponse.headers()["cache-control"];
-        assertImmutableCacheHeaders(cacheControl, assetPath);
-      });
-    },
-  );
-
-  test(
-    "assets should have hash in filename",
-    { tag: ["@e2e", "@performance"] },
-    async ({ request }) => {
-      // Get the index page
-      const pageResponse = await request.get("/");
-      const html = await pageResponse.text();
-
-      // Look for hashed asset filenames
-      // Pattern: /assets/[name].[hash].[version].[ext] per vite.config.js:19
-      // Hash is 8 hex chars, version is semantic versioning (major.minor.patch)
-      const hashedAssetPattern =
-        /\/assets\/[\w-]+\.[a-f0-9]{8}\.\d+\.\d+\.\d+\.(js|css)/;
-      const hasMatch = hashedAssetPattern.test(html);
-
-      expect(
-        hasMatch,
-        "No hashed asset filenames found. Assets should follow pattern: /assets/[name].[hash].[version].[ext]",
-      ).toBe(true);
-    },
-  );
-
-  test(
-    "CSS assets should also have proper cache headers",
-    { tag: ["@e2e", "@performance"] },
-    async ({ request }) => {
-      // Get the page to find CSS assets
-      const pageResponse = await request.get("/");
-      const html = await pageResponse.text();
-
-      // Find CSS asset paths - same pattern as JS assets
-      const cssMatches = html.matchAll(
-        /\/assets\/[\w-]+\.[a-f0-9]{8}\.\d+\.\d+\.\d+\.css/g,
-      );
->>>>>>> d247e81d
+      // Find CSS asset paths - CSS-specific pattern
+      const cssMatches = html.matchAll(HASHED_CSS_PATTERN);
       const cssPaths = Array.from(cssMatches, (match) => match[0]);
 
       // CSS files should exist in production build
