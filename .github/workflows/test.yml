name: Test Suite

on:
  push:
    branches: [ main, develop ]
  pull_request:
    branches: [ main, develop ]

env:
  # Common environment variables for all jobs
  CI: true
  NODE_OPTIONS: '--max-old-space-size=4096'
  # Build-time environment variables
  SENTRY_AUTH_TOKEN: ${{ secrets.SENTRY_AUTH_TOKEN }}
  VITE_SENTRY_DSN: ${{ secrets.SENTRY_DSN }}
  VITE_DIGITRANSIT_KEY: ${{ secrets.DIGITRANSIT_KEY }}

jobs:
  unit-tests:
    name: Unit Tests
    runs-on: self-hosted
<<<<<<< HEAD
    timeout-minutes: 10
    
=======

>>>>>>> 4d5759b0
    strategy:
      matrix:
        node-version: [18, 20]

    steps:
      - name: Checkout code
        uses: actions/checkout@v4

      - name: Setup Node.js ${{ matrix.node-version }}
        uses: actions/setup-node@v4
        with:
          node-version: ${{ matrix.node-version }}
          cache: 'npm'

      - name: Install dependencies
        run: npm ci

      - name: Run unit tests
        run: npm run test:unit

      - name: Generate coverage report
        run: npm run test:coverage

      - name: Upload coverage to Codecov
        uses: codecov/codecov-action@v4
        with:
          file: ./coverage/lcov.info
          flags: unittests
          name: codecov-umbrella

  integration-tests:
    name: Integration Tests
    runs-on: self-hosted
<<<<<<< HEAD
    timeout-minutes: 15
    
=======

>>>>>>> 4d5759b0
    steps:
      - name: Checkout code
        uses: actions/checkout@v4

      - name: Setup Node.js
        uses: actions/setup-node@v4
        with:
          node-version: '20'
          cache: 'npm'

      - name: Install dependencies
        run: npm ci

      - name: Run integration tests
        run: npm run test:integration
        env:
          NODE_ENV: test

  e2e-tests:
    name: End-to-End Tests
    runs-on: self-hosted
<<<<<<< HEAD
    
=======
    timeout-minutes: 15

>>>>>>> 4d5759b0
    steps:
      - name: Checkout code
        uses: actions/checkout@v4

      - name: Setup Node.js
        uses: actions/setup-node@v4
        with:
          node-version: '20'
          cache: 'npm'

      - name: Install dependencies
        run: npm ci

      # SwiftShader is bundled with Playwright's Chromium, no system GL libraries needed

      - name: Install Playwright browsers
        run: npx playwright install --with-deps chromium firefox webkit

      - name: Build frontend
        run: npm run build

      - name: Start frontend server
        uses: ./.github/actions/start-server-with-healthcheck
        id: server
        with:
          server-command: 'npm run preview'
          server-url: 'http://localhost:4173'
          timeout: '30'

      - name: Run Playwright tests
<<<<<<< HEAD
        run: npm run test:e2e -- --reporter=list,json --trace=on-first-retry
        env:
          CI: true
          NODE_OPTIONS: '--max-old-space-size=4096'
          DEBUG: 'pw:api'
      
=======
        run: npm run test:e2e

      - name: Cleanup server process
        if: always()
        run: |
          if [ ! -z "$SERVER_PID" ]; then
            # Check if process exists before killing
            if kill -0 $SERVER_PID 2>/dev/null; then
              echo "Terminating server process $SERVER_PID..."
              kill $SERVER_PID 2>/dev/null
              # Wait up to 5 seconds for graceful shutdown
              for i in {1..5}; do
                if ! kill -0 $SERVER_PID 2>/dev/null; then
                  echo "Server process $SERVER_PID terminated gracefully"
                  break
                fi
                sleep 1
              done
              # Force kill if still running
              if kill -0 $SERVER_PID 2>/dev/null; then
                echo "Force killing server process $SERVER_PID..."
                kill -9 $SERVER_PID 2>/dev/null || true
              fi
            else
              echo "Server process $SERVER_PID already terminated"
            fi
          fi

>>>>>>> 4d5759b0
      - name: Upload Playwright report
        uses: actions/upload-artifact@v4
        if: failure()
        with:
          name: playwright-report
          path: playwright-report/
          retention-days: 30

  accessibility-tests:
    name: Accessibility Tests
    runs-on: self-hosted
<<<<<<< HEAD
    timeout-minutes: 45
    
=======
    timeout-minutes: 30

>>>>>>> 4d5759b0
    steps:
      - name: Checkout code
        uses: actions/checkout@v4

      - name: Setup Node.js
        uses: actions/setup-node@v4
        with:
          node-version: '20'
          cache: 'npm'

      - name: Install dependencies
        run: npm ci

      # SwiftShader is bundled with Playwright's Chromium, no system GL libraries needed

      - name: Install Playwright browsers
        run: npx playwright install --with-deps chromium

      - name: Build frontend
        run: npm run build

      - name: Start frontend server
        uses: ./.github/actions/start-server-with-healthcheck
        id: server
        with:
          server-command: 'npm run preview'
          server-url: 'http://localhost:4173'
          timeout: '30'

      - name: Run accessibility tests - Desktop
        run: timeout 600 npm run test:accessibility:desktop -- --reporter=list,json --trace=on-first-retry
        env:
          PLAYWRIGHT_HTML_REPORT: playwright-report-desktop
<<<<<<< HEAD
          NODE_OPTIONS: '--max-old-space-size=4096'
          DEBUG: 'pw:api'
      
      - name: Run accessibility tests - Tablet  
        run: timeout 600 npm run test:accessibility:tablet -- --reporter=list,json --trace=on-first-retry
=======

      - name: Run accessibility tests - Tablet
        run: timeout 600 npm run test:accessibility:tablet
>>>>>>> 4d5759b0
        env:
          PLAYWRIGHT_HTML_REPORT: playwright-report-tablet
<<<<<<< HEAD
          NODE_OPTIONS: '--max-old-space-size=4096'
          DEBUG: 'pw:api'
      
=======

>>>>>>> 4d5759b0
      - name: Run accessibility tests - Mobile
        run: timeout 600 npm run test:accessibility:mobile -- --reporter=list,json --trace=on-first-retry
        env:
          PLAYWRIGHT_HTML_REPORT: playwright-report-mobile
<<<<<<< HEAD
          NODE_OPTIONS: '--max-old-space-size=4096'
          DEBUG: 'pw:api'
      
=======

>>>>>>> 4d5759b0
      - name: Cleanup server process
        if: always()
        run: |
          if [ ! -z "$SERVER_PID" ]; then
            # Check if process exists before killing
            if kill -0 $SERVER_PID 2>/dev/null; then
              echo "Terminating server process $SERVER_PID..."
              kill $SERVER_PID 2>/dev/null
              # Wait up to 5 seconds for graceful shutdown
              for i in {1..5}; do
                if ! kill -0 $SERVER_PID 2>/dev/null; then
                  echo "Server process $SERVER_PID terminated gracefully"
                  break
                fi
                sleep 1
              done
              # Force kill if still running
              if kill -0 $SERVER_PID 2>/dev/null; then
                echo "Force killing server process $SERVER_PID..."
                kill -9 $SERVER_PID 2>/dev/null || true
              fi
            else
              echo "Server process $SERVER_PID already terminated"
            fi
          fi

      - name: Upload accessibility test report
        uses: actions/upload-artifact@v4
        if: always()
        with:
          name: accessibility-test-report
          path: |
            playwright-report-*/
            test-results/
          retention-days: 30

  performance-tests:
    name: Performance Tests
    runs-on: self-hosted
    timeout-minutes: 20
    if: github.event_name == 'push' && github.ref == 'refs/heads/main'

    steps:
      - name: Checkout code
        uses: actions/checkout@v4

      - name: Setup Node.js
        uses: actions/setup-node@v4
        with:
          node-version: '20'
          cache: 'npm'

      - name: Install dependencies
        run: npm ci

      - name: Install Playwright browsers
        run: npx playwright install --with-deps chromium

      - name: Build frontend
        run: npm run build

      - name: Start frontend server
        uses: ./.github/actions/start-server-with-healthcheck
        id: server
        with:
          server-command: 'npm run preview'
          server-url: 'http://localhost:4173'
          timeout: '30'

      - name: Run performance tests
        run: npm run test:performance

      - name: Cleanup server process
        if: always()
        run: |
          if [ ! -z "$SERVER_PID" ]; then
            # Check if process exists before killing
            if kill -0 $SERVER_PID 2>/dev/null; then
              echo "Terminating server process $SERVER_PID..."
              kill $SERVER_PID 2>/dev/null
              # Wait up to 5 seconds for graceful shutdown
              for i in {1..5}; do
                if ! kill -0 $SERVER_PID 2>/dev/null; then
                  echo "Server process $SERVER_PID terminated gracefully"
                  break
                fi
                sleep 1
              done
              # Force kill if still running
              if kill -0 $SERVER_PID 2>/dev/null; then
                echo "Force killing server process $SERVER_PID..."
                kill -9 $SERVER_PID 2>/dev/null || true
              fi
            else
              echo "Server process $SERVER_PID already terminated"
            fi
          fi

      - name: Upload performance results
        uses: actions/upload-artifact@v4
        with:
          name: performance-results
          path: performance-results/
          retention-days: 7


  security-scan:
    name: Security Scan
    runs-on: ubuntu-latest
<<<<<<< HEAD
    timeout-minutes: 10
    
=======

>>>>>>> 4d5759b0
    steps:
      - name: Checkout code
        uses: actions/checkout@v4

      - name: Setup Node.js
        uses: actions/setup-node@v4
        with:
          node-version: '20'
          cache: 'npm'

      - name: Install dependencies
        run: npm ci

      - name: Run npm audit
        run: npm audit --audit-level moderate

  test-summary:
    name: Test Summary
    runs-on: ubuntu-latest
    timeout-minutes: 5
    needs: [unit-tests, integration-tests, e2e-tests, accessibility-tests, security-scan]
    if: always()

    steps:
      - name: Check test results
        run: |
          if [[ "${{ needs.unit-tests.result }}" == "failure" ||
                "${{ needs.integration-tests.result }}" == "failure" ||
                "${{ needs.e2e-tests.result }}" == "failure" ||
                "${{ needs.accessibility-tests.result }}" == "failure" ||
                "${{ needs.security-scan.result }}" == "failure" ]]; then
            echo "❌ Some tests failed"
            exit 1
          else
            echo "✅ All tests passed"
          fi

      - name: Test Results Summary
        run: |
          echo "## Test Results Summary" >> $GITHUB_STEP_SUMMARY
          echo "| Test Suite | Status |" >> $GITHUB_STEP_SUMMARY
          echo "|------------|--------|" >> $GITHUB_STEP_SUMMARY
          echo "| Unit Tests | ${{ needs.unit-tests.result == 'success' && '✅' || '❌' }} ${{ needs.unit-tests.result }} |" >> $GITHUB_STEP_SUMMARY
          echo "| Integration Tests | ${{ needs.integration-tests.result == 'success' && '✅' || '❌' }} ${{ needs.integration-tests.result }} |" >> $GITHUB_STEP_SUMMARY
          echo "| E2E Tests | ${{ needs.e2e-tests.result == 'success' && '✅' || '❌' }} ${{ needs.e2e-tests.result }} |" >> $GITHUB_STEP_SUMMARY
          echo "| Accessibility Tests | ${{ needs.accessibility-tests.result == 'success' && '✅' || '❌' }} ${{ needs.accessibility-tests.result }} |" >> $GITHUB_STEP_SUMMARY
          echo "| Security Scan | ${{ needs.security-scan.result == 'success' && '✅' || '❌' }} ${{ needs.security-scan.result }} |" >> $GITHUB_STEP_SUMMARY<|MERGE_RESOLUTION|>--- conflicted
+++ resolved
@@ -19,12 +19,8 @@
   unit-tests:
     name: Unit Tests
     runs-on: self-hosted
-<<<<<<< HEAD
     timeout-minutes: 10
-    
-=======
-
->>>>>>> 4d5759b0
+
     strategy:
       matrix:
         node-version: [18, 20]
@@ -58,12 +54,8 @@
   integration-tests:
     name: Integration Tests
     runs-on: self-hosted
-<<<<<<< HEAD
     timeout-minutes: 15
-    
-=======
-
->>>>>>> 4d5759b0
+
     steps:
       - name: Checkout code
         uses: actions/checkout@v4
@@ -85,12 +77,8 @@
   e2e-tests:
     name: End-to-End Tests
     runs-on: self-hosted
-<<<<<<< HEAD
-    
-=======
     timeout-minutes: 15
 
->>>>>>> 4d5759b0
     steps:
       - name: Checkout code
         uses: actions/checkout@v4
@@ -121,14 +109,6 @@
           timeout: '30'
 
       - name: Run Playwright tests
-<<<<<<< HEAD
-        run: npm run test:e2e -- --reporter=list,json --trace=on-first-retry
-        env:
-          CI: true
-          NODE_OPTIONS: '--max-old-space-size=4096'
-          DEBUG: 'pw:api'
-      
-=======
         run: npm run test:e2e
 
       - name: Cleanup server process
@@ -157,7 +137,6 @@
             fi
           fi
 
->>>>>>> 4d5759b0
       - name: Upload Playwright report
         uses: actions/upload-artifact@v4
         if: failure()
@@ -169,13 +148,8 @@
   accessibility-tests:
     name: Accessibility Tests
     runs-on: self-hosted
-<<<<<<< HEAD
     timeout-minutes: 45
-    
-=======
-    timeout-minutes: 30
-
->>>>>>> 4d5759b0
+
     steps:
       - name: Checkout code
         uses: actions/checkout@v4
@@ -209,37 +183,23 @@
         run: timeout 600 npm run test:accessibility:desktop -- --reporter=list,json --trace=on-first-retry
         env:
           PLAYWRIGHT_HTML_REPORT: playwright-report-desktop
-<<<<<<< HEAD
           NODE_OPTIONS: '--max-old-space-size=4096'
           DEBUG: 'pw:api'
-      
-      - name: Run accessibility tests - Tablet  
+
+      - name: Run accessibility tests - Tablet
         run: timeout 600 npm run test:accessibility:tablet -- --reporter=list,json --trace=on-first-retry
-=======
-
-      - name: Run accessibility tests - Tablet
-        run: timeout 600 npm run test:accessibility:tablet
->>>>>>> 4d5759b0
         env:
           PLAYWRIGHT_HTML_REPORT: playwright-report-tablet
-<<<<<<< HEAD
           NODE_OPTIONS: '--max-old-space-size=4096'
           DEBUG: 'pw:api'
-      
-=======
-
->>>>>>> 4d5759b0
+
       - name: Run accessibility tests - Mobile
         run: timeout 600 npm run test:accessibility:mobile -- --reporter=list,json --trace=on-first-retry
         env:
           PLAYWRIGHT_HTML_REPORT: playwright-report-mobile
-<<<<<<< HEAD
           NODE_OPTIONS: '--max-old-space-size=4096'
           DEBUG: 'pw:api'
-      
-=======
-
->>>>>>> 4d5759b0
+
       - name: Cleanup server process
         if: always()
         run: |
@@ -349,12 +309,8 @@
   security-scan:
     name: Security Scan
     runs-on: ubuntu-latest
-<<<<<<< HEAD
     timeout-minutes: 10
-    
-=======
-
->>>>>>> 4d5759b0
+
     steps:
       - name: Checkout code
         uses: actions/checkout@v4
