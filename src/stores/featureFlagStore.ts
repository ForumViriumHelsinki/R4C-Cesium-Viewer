--- conflicted
+++ resolved
@@ -493,11 +493,6 @@
         if (this.flags[flagName] && typeof enabled === "boolean") {
           this.setFlag(flagName, enabled);
         } else if (!this.flags[flagName]) {
-<<<<<<< HEAD
-          console.warn(`Skipping unknown flag: ${name}`);
-        } else {
-          console.warn(`Invalid value for flag ${name}: expected boolean, got ${typeof enabled}`);
-=======
           console.warn(
             `Unknown feature flag "${name}" in imported configuration`,
           );
@@ -505,7 +500,6 @@
           console.warn(
             `Invalid value for feature flag "${name}": expected boolean, got ${typeof enabled}`,
           );
->>>>>>> 6e07caa8
         }
       });
     },
