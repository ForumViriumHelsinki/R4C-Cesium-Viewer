--- conflicted
+++ resolved
@@ -46,14 +46,6 @@
         </h3>
         <BackgroundMapBrowser />
       </div>
-<<<<<<< HEAD
-=======
-      
-      <!-- Graphics Settings -->
-      <div class="control-section">
-        <GraphicsSettingsDialog />
-      </div>
->>>>>>> 799d7ec9
 
       <!-- Analysis Tools -->
       <div class="control-section">
@@ -312,10 +304,6 @@
 import BackgroundMapBrowser from '../components/BackgroundMapBrowser.vue';
 import MapControls from '../components/MapControls.vue';
 import DataSourceStatus from '../components/DataSourceStatus.vue';
-<<<<<<< HEAD
-=======
-import GraphicsSettingsDialog from '../components/GraphicsSettingsDialog.vue';
->>>>>>> 799d7ec9
 import CoolingCenter from '../components/CoolingCenter.vue';
 import LandcoverToParks from '../components/LandcoverToParks.vue';
 import CoolingCenterOptimiser from '../components/CoolingCenterOptimiser.vue';
@@ -338,18 +326,11 @@
     BackgroundMapBrowser,
     MapControls,
     DataSourceStatus,
-<<<<<<< HEAD
-=======
-    GraphicsSettingsDialog,
->>>>>>> 799d7ec9
     CoolingCenter,
     CoolingCenterOptimiser,
     EstimatedImpacts,
     PostalCodeNDVI,
-<<<<<<< HEAD
     LandcoverToParks,
-=======
->>>>>>> 799d7ec9
   },
   setup() {
     const globalStore = useGlobalStore();
@@ -380,11 +361,8 @@
     const hasAvailableAnalysis = computed(() => {
       if (currentLevel.value === 'start') return false;
       
-<<<<<<< HEAD
       if (currentLevel.value === 'postalCode' && currentView.value !== 'grid') {
-=======
-      if (currentLevel.value === 'postalCode') {
->>>>>>> 799d7ec9
+
         return (heatHistogramData.value && heatHistogramData.value.length > 0) ||
                showSosEco.value ||
                (currentView.value !== 'helsinki') ||
@@ -492,23 +470,13 @@
     const reset = () => {
       location.reload();
     };
-<<<<<<< HEAD
-
+      
     // Rotate camera function
     const rotateCamera = () => {
       const camera = new Camera();
       camera.rotateCamera();
     };
 
-=======
-
-    // Rotate camera function
-    const rotateCamera = () => {
-      const camera = new Camera();
-      camera.rotateCamera();
-    };
-
->>>>>>> 799d7ec9
     // Return to postal code level function
     const returnToPostalCode = () => {
       const featurepicker = new Featurepicker();
