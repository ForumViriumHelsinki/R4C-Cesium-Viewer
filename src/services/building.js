--- conflicted
+++ resolved
@@ -67,19 +67,11 @@
 		( this.toggleStore.showTrees && treeArea ) &&
       ( this.propsStore.setTreeArea( treeArea ) );
 
-<<<<<<< HEAD
-		this.toggleStore.helsinkiView
-			? ( this.propsStore.setBuildingHeatExposure( buildingProps._avgheatexposuretobuilding._value ), eventBus.emit( 'newBuildingHeat' ) )
-			: ( !this.toggleStore.helsinkiView
-				? ( this.propsStore.setBuildingHeatExposure( avg_temp_c._value ), buildingProps.heat_timeseries && this.propsStore.setBuildingHeatTimeseries( buildingProps.heat_timeseries._value ) )
-				: ( this.propsStore.setGridBuildingProps( buildingProps ), eventBus.emit( 'newBuildingGridChart' ) ) );
-=======
 		this.toggleStore.helsinkiView 
     		? ( this.propsStore.setBuildingHeatExposure( buildingProps._avgheatexposuretobuilding._value ), eventBus.emit( 'newBuildingHeat' ) )
     		: ( !this.toggleStore.helsinkiView 
         		? ( this.propsStore.setBuildingHeatExposure( avg_temp_c._value ), buildingProps.heat_timeseries && this.propsStore.setBuildingHeatTimeseries( buildingProps.heat_timeseries._value ) ) 
         		: ( this.propsStore.setGridBuildingProps( buildingProps ) ) );       
->>>>>>> 7fdec4cc
 	}
 
 	/**
@@ -98,13 +90,6 @@
 				const heatExposureValue = properties.avgheatexposuretobuilding._value;
 				polygon.material = new Cesium.Color( 1, 1 - heatExposureValue, 0, heatExposureValue );
 								}
-
-<<<<<<< HEAD
-			if ( this.toggleStore.capitalRegionCold ) {
-				const targetDate = '2021-02-18';
-				const heatTimeseries = properties.heat_timeseries?._value || [];
-				const foundEntry = heatTimeseries.find( ( { date } ) => date === targetDate );
-=======
 				} else {
       	const heatTimeseries = properties.heat_timeseries?._value || [];
       	const foundEntry = heatTimeseries.find( ( { date } ) => date === targetDate );
@@ -122,8 +107,6 @@
 				}
 } else if (polygon) {
   polygon.material = new Cesium.Color(0, 0, 0, 0);
->>>>>>> 7fdec4cc
-
 }
 
 		this.toggleStore.helsinkiView && ( this.hideNonSoteBuilding( entity ), this.hideLowBuilding( entity ) );
@@ -257,23 +240,6 @@
 	}
 
 	updateHeatHistogramDataAfterFilter( entities ) {
-
-<<<<<<< HEAD
-		// Add the condition to filter only entities with show === true
-		const visibleEntities = entities.filter( entity => entity.show ); // Filter visible entities
-
-		const avg_temp = this.toggleStore.capitalRegionCold
-			? visibleEntities
-				.map( entity => ( entity.properties.heat_timeseries?._value || [] ).find( ( { date } ) => date === targetDate )?.avg_temp )
-				.filter( temp => temp !== undefined ) // Filter out undefined values
-			: this.toggleStore.helsinkiView
-				? visibleEntities.map( entity => entity.properties._avgheatexposuretobuilding._value )
-				: visibleEntities.map( entity => entity.properties._avg_temp_c._value );
-
-		// Update the heat histogram data and emit the event
-		this.propsStore.setHeatHistogramData( avg_temp );
-		eventBus.emit( 'newHeatHistogram' );
-=======
   		// Add the condition to filter only entities with show === true
   		const visibleEntities = entities.filter(entity => entity.show);
   		const targetDate = this.store.heatDataDate;
@@ -288,8 +254,6 @@
 
   		this.propsStore.setHeatHistogramData(avg_temp);
   		eventBus.emit('newHeatHistogram');
->>>>>>> 7fdec4cc
-
 	}
 
 	soteBuildings( entity ) {
