# R4C-Cesium-Viewer

R4C user interface Vue3 interface with Vite and Cesium

## Installation 
```
npm install
```
### local development
```
npm run serve
```
The application should now be running at [http://localhost:5173](http://localhost:5173).

Warning: if redis cache is needed to application should be started also locally with docker-compose

## Start locally with Docker

```
docker-compose -f docker-compose.dev.yml up
```
The application should now be running at [http://localhost:5173](http://localhost:5173).

## Start server build with Docker 

```
docker-compose up -d --build --force-recreate
```

The build has been only tested and should only work on Ubuntu server with nginx. With different setup the Dockerfile needs to be updated

## Running tests

Use Playwright to run tests

```
npx playwright test
```

<<<<<<< HEAD
## Skaffold

```
skaffold delete
docker system --prune --all
=======
Run tests with an interactive user interface

```
npx playwright test --ui
>>>>>>> 53b9574c
```<|MERGE_RESOLUTION|>--- conflicted
+++ resolved
@@ -37,16 +37,13 @@
 npx playwright test
 ```
 
-<<<<<<< HEAD
+Run tests with an interactive user interface
+
+```
+npx playwright test --ui
+
 ## Skaffold
 
 ```
 skaffold delete
-docker system --prune --all
-=======
-Run tests with an interactive user interface
-
-```
-npx playwright test --ui
->>>>>>> 53b9574c
-```+docker system --prune --all